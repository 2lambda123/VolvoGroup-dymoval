name: dymoval 
channels:
  - conda-forge
  - defaults
dependencies:
  - pandas
  - matplotlib
  - control
  - scipy
  - pathlib
  - numpy
  - tomli
  - sphinx
  - furo
  - sphinx-toolbox
  - sphinx-autodoc-typehints
  - pytest
  - mypy
  - black
  - flake8
  - coverage
  - conda-lock
<<<<<<< HEAD
  - h5py
=======
  - h5py
>>>>>>> 4aacb7ce
<|MERGE_RESOLUTION|>--- conflicted
+++ resolved
@@ -20,8 +20,5 @@
   - flake8
   - coverage
   - conda-lock
-<<<<<<< HEAD
   - h5py
-=======
-  - h5py
->>>>>>> 4aacb7ce
+  - fmpy
